--- conflicted
+++ resolved
@@ -1775,14 +1775,8 @@
     {
         for (int x = 0; x < width; ++x, out_ptr += chans)
         {
-<<<<<<< HEAD
-            double fx = static_cast<double>(x) / width - 0.5;
-            double fy = static_cast<double>(y) / height - 0.5;
-=======
             double fx = (static_cast<double>(x) - width_half) / norm;
             double fy = (static_cast<double>(y) - height_half) / norm;
->>>>>>> 6fee830c
-
             if (fy == 0.0)
                 fy = 1e-10;
 
@@ -1820,13 +1814,8 @@
                 fy = t19.real();
             }
 
-<<<<<<< HEAD
-            fx = (fx + 0.5) * width;
-            fy = (fy + 0.5) * height;
-=======
             fx = fx * norm + width_half;
             fy = fy * norm + height_half;
->>>>>>> 6fee830c
 
             if (fx < -0.5 || fx > width - 0.5 || fy < -0.5 || fy > height - 0.5)
                 continue;
